--- conflicted
+++ resolved
@@ -26,13 +26,10 @@
   client_email?: string;
   private_key?: string;
   path?: string;
-<<<<<<< HEAD
   urls?: string[];
-=======
   quota?: {
     rpmRetry?: boolean; // read requests per minute: retry after waiting time
   };
->>>>>>> b3cccccd
 };
 
 /**
@@ -57,15 +54,12 @@
   if (!options.path) {
     options.path = args["path"] || process.env.GIS_PATH;
   }
-<<<<<<< HEAD
   if (!options.urls) {
     options.urls = args["urls"] ? args["urls"].split(",") : undefined;
-=======
   if (!options.quota) {
     options.quota = {
       rpmRetry: args["rpm-retry"] === "true" || process.env.GIS_QUOTA_RPM_RETRY === "true",
     };
->>>>>>> b3cccccd
   }
 
   const accessToken = await getAccessToken(options.client_email, options.private_key, options.path);
